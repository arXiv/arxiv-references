import os
import re
<<<<<<< HEAD
from functools import partial
=======
from reflink.types import Callable
#from reflink.process.extract import
>>>>>>> 9dff06c5

from reflink.process.textutil import clean_text
from reflink.process.extract.regex_arxiv import REGEX_ARXIV_STRICT
from reflink.process.extract.regex_identifiers import (
    REGEX_DOI, REGEX_ISBN_10, REGEX_ISBN_13
)

<<<<<<< HEAD
try:
    from array import array
    from pybloof import StringBloomFilter
except ImportError as e:
    StringBloomFilter = None


def _prepare_filters_or_not():
    try:
        return _load_filters()
    except Exception as e:
        return {}


def _load_filters():
    # a size bigger than our filters but smaller than memory so we can
    # just automatically load the whole thing without recording sizes
    BIGNUMBER = int(1e8)

    stubs = ['auth', 'title']
    bloom_files = [
        os.path.join(os.environ.get('REFLINK_DATA_DIRECTORY', '.'), i)
        for i in ['words_bloom_filter_{}.bytes'.format(j) for j in stubs]
    ]

    bloom_filters = {}
    for stub, filename in zip(stubs, bloom_files):
        with open(filename, 'rb') as fn:
            try:
                arr = array('b')
                arr.fromfile(fn, BIGNUMBER)
            except EOFError as e:
                # we expect this to happen, we asked for way to many bytes, but
                # it doesn't matter, we've successfully filled our array
                pass
            bfilter = StringBloomFilter.from_byte_array(arr)
            bloom_filters[stub] = bfilter

    return bloom_filters


def bloom_match(value: str, bloom_filter: StringBloomFilter) -> float:
    score = [
        1 if word in bloom_filter else 0
        for word in clean_text(value, numok=True).split()
    ]
    return sum(score) / len(score)
=======
def likely(func, min_prob: float=0.0, max_prob: float=1.0) -> Callable:
    def call(value: object) -> float:
        return max(min(func(value), max_prob), min_prob)
    return call


def does_not_contain_arxiv(value: object) -> float:
    return 0. if 'arxiv' in value else 1.


def is_integer_like(value: object) -> float:
    if isinstance(value, int):
        return 1.0
    if len(value) == 0:
        return 0.0
    numbers = re.findall(r'(?:\s+)?(\d+)(?:\s+)?', value)
    return (1. * sum([is_integer(i) for i in numbers]))/len(value)


def contains(substring: str, false_prob: float=0.0,
             true_prob: float=1.0) -> Callable:
    def call(value: object) -> float:
        if not isinstance(value, str):
            return 0.0
        return true_prob if substring in value else false_prob
    return call


def ends_with(substring: str, false_prob: float=0.0,
             true_prob: float=1.0) -> Callable:
    def call(value: object) -> float:
        if not isinstance(value, str):
            return 0.0
        return true_prob if value.endswith(substring) else false_prob
    return call


def doesnt_end_with(substring: str, false_prob: float=0.0,
                    true_prob: float=1.0) -> Callable:
    return ends_with(substring, false_prob=true_prob, true_prob=false_prob)
>>>>>>> 9dff06c5


def is_integer(value: str) -> float:
    try:
        int(value)
    except ValueError as e:
        return 0.0
    return 1.0


def is_integer_like(value: str) -> float:
    numbers = re.findall(r'(?:\s+)?(\d+)(?:\s+)?', value)
    if any([is_integer(i) for i in numbers]):
        return 1.0
    return 0.0


def is_year(value: str) -> float:
    try:
        year = int(value)
        if year > 1600 and year < 2100:
            return 1.0
    except ValueError as e:
        return 0.0
    return 0.0


def is_year_like(value: str) -> float:
    numbers = re.findall(r'(?:\s+)?(\d+)(?:\s+)?', value)
    if any([is_year(i) for i in numbers]):
        return 1.0
    return 0.0


def is_pages(value: str) -> float:
    pages = re.compile(r'(\d+)(?:\s+)?[\s\-._/\:]+(?:\s+)?(\d+)')
    match = pages.match(value)

    if match:
        start, end = [int(i) for i in match.groups()]
        if start < end:
            return 1.0
        return 0.5
    return 0.0


def valid_doi(value: str) -> float:
    if re.match(REGEX_DOI, value):
        return 1.0
    return 0.0


def valid_identifier(value: list) -> float:
    num_identifiers = len(value)
    num_good = 0

    for ID in value:
        idtype = ID.get('identifier_type', '')
        idvalue = ID.get('identifier', '')

        if idtype == 'arxiv':
            if re.match(REGEX_ARXIV_STRICT, idvalue):
                num_good += 1

        if idtype == 'isbn':
            if re.match(REGEX_ISBN_10, idvalue):
                num_good += 1
            elif re.match(REGEX_ISBN_13, idvalue):
                num_good += 1

    return num_good / num_identifiers


def unity(r):
    return 1.0


bloom_filters = _prepare_filters_or_not()
if StringBloomFilter and bloom_filters:
    words_title = partial(bloom_match, bloom_filter=bloom_filters['title'])
    words_auth = partial(bloom_match, bloom_filter=bloom_filters['auth'])
else:
    words_title = unity
    words_auth = unity

BELIEF_FUNCTIONS = {
<<<<<<< HEAD
    'title': [words_title],
    'raw': [words_auth, words_title],
    'authors': [words_auth],
    'doi': [valid_doi],
    'volume': unity,
    'issue': unity,
    'pages': [is_integer_like, is_pages],
    'source': unity,
    'year': [is_integer, is_integer_like, is_year, is_year_like],
    'identifiers': [valid_identifier]
=======
    'title': [unity],
    'raw': [unity],
    'authors': [unity],
    'doi': [contains('.'), contains('/'), doesnt_end_with('-')],
    'volume': [likely(is_integer_like, min_prob=0.5)],
    'issue': [likely(is_integer_like, min_prob=0.5)],
    'pages': [unity],
    'source': [does_not_contain_arxiv],
    'year': [is_integer_like, is_integer, is_year],
    'identifiers': [unity]
>>>>>>> 9dff06c5
}


def calculate_belief(reference: dict) -> dict:
    """
    Calculate the beliefs about the elements in a single record, returning a
    data structure similar to the input but with the values replaced by
    probabilities.

    Parameters
    ----------
    reference : dict
        A single reference metadata dictionary (formatted according to schema)

    Returns
    -------
    beliefs : dict
        The same structure as the input but with probabilities instead of
        the values that came in
    """
    output = {}

    for key, value in reference.items():
        funcs = BELIEF_FUNCTIONS.get(key, [unity])
        output[key] = sum([func(value) for func in funcs]) / len(funcs)

    return output


def identity_belief(reference: dict) -> dict:
    """
    Returns an identity function for the beliefs (so that we can debug more
    easily). Therefore, does almost nothing but replace values with 1.0 in
    a data structure.

    Parameters
    ----------
    reference : dict
        A single reference metadata dictionary

    Returns
    -------
    beliefs : dict
        The beliefs about the values within a record, all unity
    """
    return {key: unity(value) for key, value in reference.keys()}


def validate(aligned_references: list) -> list:
    """
    Apply expectations about field values to generate probabilities.

    Parameters
    ----------
    aligned_references : list
        Each item represents an aligned reference; should be a two-tuple with
        the extractor name (``str``) and the reference object (``dict``).

    Returns
    -------
    list
        Probabilities for each value in each field in each reference. Should
        have the same shape as ``aligned_references``, except that values are
        replaced by floats in the range 0.0 to 1.0.
    """

    return [
        [
            (extractor, calculate_belief(metadatum))
            for extractor, metadatum in reference
        ] for reference in aligned_references
    ]<|MERGE_RESOLUTION|>--- conflicted
+++ resolved
@@ -1,11 +1,8 @@
 import os
 import re
-<<<<<<< HEAD
 from functools import partial
-=======
+
 from reflink.types import Callable
-#from reflink.process.extract import
->>>>>>> 9dff06c5
 
 from reflink.process.textutil import clean_text
 from reflink.process.extract.regex_arxiv import REGEX_ARXIV_STRICT
@@ -13,7 +10,7 @@
     REGEX_DOI, REGEX_ISBN_10, REGEX_ISBN_13
 )
 
-<<<<<<< HEAD
+
 try:
     from array import array
     from pybloof import StringBloomFilter
@@ -61,7 +58,8 @@
         for word in clean_text(value, numok=True).split()
     ]
     return sum(score) / len(score)
-=======
+
+
 def likely(func, min_prob: float=0.0, max_prob: float=1.0) -> Callable:
     def call(value: object) -> float:
         return max(min(func(value), max_prob), min_prob)
@@ -70,15 +68,6 @@
 
 def does_not_contain_arxiv(value: object) -> float:
     return 0. if 'arxiv' in value else 1.
-
-
-def is_integer_like(value: object) -> float:
-    if isinstance(value, int):
-        return 1.0
-    if len(value) == 0:
-        return 0.0
-    numbers = re.findall(r'(?:\s+)?(\d+)(?:\s+)?', value)
-    return (1. * sum([is_integer(i) for i in numbers]))/len(value)
 
 
 def contains(substring: str, false_prob: float=0.0,
@@ -91,7 +80,7 @@
 
 
 def ends_with(substring: str, false_prob: float=0.0,
-             true_prob: float=1.0) -> Callable:
+              true_prob: float=1.0) -> Callable:
     def call(value: object) -> float:
         if not isinstance(value, str):
             return 0.0
@@ -102,7 +91,6 @@
 def doesnt_end_with(substring: str, false_prob: float=0.0,
                     true_prob: float=1.0) -> Callable:
     return ends_with(substring, false_prob=true_prob, true_prob=false_prob)
->>>>>>> 9dff06c5
 
 
 def is_integer(value: str) -> float:
@@ -113,11 +101,13 @@
     return 1.0
 
 
-def is_integer_like(value: str) -> float:
+def is_integer_like(value: object) -> float:
+    if isinstance(value, int):
+        return 1.0
+    if len(value) == 0:
+        return 0.0
     numbers = re.findall(r'(?:\s+)?(\d+)(?:\s+)?', value)
-    if any([is_integer(i) for i in numbers]):
-        return 1.0
-    return 0.0
+    return (1. * sum([is_integer(i) for i in numbers]))/len(value)
 
 
 def is_year(value: str) -> float:
@@ -132,9 +122,11 @@
 
 def is_year_like(value: str) -> float:
     numbers = re.findall(r'(?:\s+)?(\d+)(?:\s+)?', value)
-    if any([is_year(i) for i in numbers]):
-        return 1.0
-    return 0.0
+
+    if not numbers:
+        return 0.0
+
+    return (1. * sum([is_year(i) for i in numbers]))/len(numbers)
 
 
 def is_pages(value: str) -> float:
@@ -189,29 +181,16 @@
     words_auth = unity
 
 BELIEF_FUNCTIONS = {
-<<<<<<< HEAD
     'title': [words_title],
-    'raw': [words_auth, words_title],
+    'raw': [words_title, words_auth],
     'authors': [words_auth],
-    'doi': [valid_doi],
-    'volume': unity,
-    'issue': unity,
-    'pages': [is_integer_like, is_pages],
-    'source': unity,
-    'year': [is_integer, is_integer_like, is_year, is_year_like],
-    'identifiers': [valid_identifier]
-=======
-    'title': [unity],
-    'raw': [unity],
-    'authors': [unity],
-    'doi': [contains('.'), contains('/'), doesnt_end_with('-')],
+    'doi': [valid_doi, contains('.'), contains('/'), doesnt_end_with('-')],
     'volume': [likely(is_integer_like, min_prob=0.5)],
     'issue': [likely(is_integer_like, min_prob=0.5)],
-    'pages': [unity],
+    'pages': [is_integer_like, is_pages],
     'source': [does_not_contain_arxiv],
-    'year': [is_integer_like, is_integer, is_year],
-    'identifiers': [unity]
->>>>>>> 9dff06c5
+    'year': [is_integer_like, is_integer, is_year_like, is_year],
+    'identifiers': [valid_identifier]
 }
 
 
