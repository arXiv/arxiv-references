--- conflicted
+++ resolved
@@ -79,16 +79,10 @@
     return [arr]
 
 
-<<<<<<< HEAD
 def similarity_cutoff(records: List[dict]) -> float:
     """
     Get the similarity score cutoff to assist in determining whether two items
     are actually similar or in fact have no matches.
-=======
-def align_records(records: dict) -> List[List[tuple]]:
-    """
-    Match references from a number of records so that similar
->>>>>>> 9dff06c5
 
     Parameters
     ----------
@@ -98,10 +92,53 @@
 
     Returns
     -------
-<<<<<<< HEAD
     cutoff : float
         The similarity score cutoff value
-=======
+    """
+    def _cutoff(data):
+        # median absolute deviation (MAD)
+        median = statistics.median(data)
+        mad = 1.4826 * statistics.median([abs(d - median) for d in data])
+        return median + 3*mad
+
+    def _jacard_matrix(r0, r1, num):
+        # calculate all-all jacard similarity
+        # matrix for two sets of records
+        out = [[0]*num for i in range(num)]
+        for i in range(min(num, len(r0))):
+            for j in range(min(num, len(r1))):
+                out[i][j] = jacard(
+                    digest(r0[i]),
+                    digest(r1[j])
+                )
+        return out
+
+    R = len(records)
+    N = max(map(len, records))
+
+    # get the full jacard matrix to get the cutoff values first. unfortunately,
+    # its difficult to make use of these values later, but they are vital to
+    # calculating the cutoff
+    jac = {}
+    for i, rec0 in islice(enumerate(records), 0, R-1):
+        for j, rec1 in islice(enumerate(records), i+1, R):
+            jac[i, j] = _jacard_matrix(rec0, rec1, N)
+
+    return _cutoff(flatten(copy.deepcopy(jac)))
+
+
+def align_records(records: List[dict]) -> List[List[tuple]]:
+    """
+    Match references from a number of records so that similar
+
+    Parameters
+    ----------
+    records : dict of metadata
+        A set of records where each reference list is labelled by the extractor
+        name i.e. {"cermine": [references], "scienceparse": [references]}
+
+    Returns
+    -------
     aligned_references : list of list of tuples (dict, string)
         Structure of returned data:
             [
@@ -119,69 +156,6 @@
                 ]
             ]
 
->>>>>>> 9dff06c5
-    """
-    def _cutoff(data):
-        # median absolute deviation (MAD)
-        median = statistics.median(data)
-        mad = 1.4826 * statistics.median([abs(d - median) for d in data])
-        return median + 3*mad
-
-    def _jacard_matrix(r0, r1, num):
-        # calculate all-all jacard similarity
-        # matrix for two sets of records
-        out = [[0]*num for i in range(num)]
-        for i in range(min(num, len(r0))):
-            for j in range(min(num, len(r1))):
-                out[i][j] = jacard(
-                    digest(r0[i]),
-                    digest(r1[j])
-                )
-        return out
-
-    R = len(records)
-    N = max(map(len, records))
-
-    # get the full jacard matrix to get the cutoff values first. unfortunately,
-    # its difficult to make use of these values later, but they are vital to
-    # calculating the cutoff
-    jac = {}
-    for i, rec0 in islice(enumerate(records), 0, R-1):
-        for j, rec1 in islice(enumerate(records), i+1, R):
-            jac[i, j] = _jacard_matrix(rec0, rec1, N)
-
-    return _cutoff(flatten(copy.deepcopy(jac)))
-
-
-def align_records(records: List[dict]) -> List[List[tuple]]:
-    """
-    Match references from a number of records so that similar
-
-    Parameters
-    ----------
-    records : dict of metadata
-        A set of records where each reference list is labelled by the extractor
-        name i.e. {"cermine": [references], "scienceparse": [references]}
-
-    Returns
-    -------
-    aligned_references : list of list of tuples (dict, string)
-        Structure of returned data:
-            [
-                [
-                    (extractor 1, {reference 1}),
-                    (extractor 2, {reference 1}),
-                ],
-                [
-                    (extractor 3, {reference 2}),
-                ],
-                [
-                    (extractor 1, {reference 3}),
-                    (extractor 2, {reference 3}),
-                    (extractor 3, {reference 3}),
-                ]
-            ]
-
     """
     def _jacard_max(r0, rlist):
         # calculate the maximum jacard score between r0 and the list rlist
